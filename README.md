--- conflicted
+++ resolved
@@ -7,14 +7,9 @@
 
 ## What is find_delay?
 **find_delay** is a **Python package** that tries to find the delay where a time series appears in another via 
-<<<<<<< HEAD
 cross-correlation. It can theoretically work with any time series (see the examples in the 
-[demos folder](https://github.com/RomainPastureau/find_delay/tree/main/demos), but was created to try to align audio 
-files.
-=======
-cross-correlation. It can theoretically work with any time series (see the examples in the demos folder), 
-but was created to try to align audio files.
->>>>>>> 8c8e6497
+[demos folder](https://github.com/RomainPastureau/find_delay/tree/main/demos), but was created to try to align 
+audio files.
 **[Read the documentation here!](https://find-delay.readthedocs.io/en/latest/)**
 
 ## How to
@@ -158,4 +153,4 @@
 
 If you detect any bug, please [open an issue](https://github.com/RomainPastureau/find_delay/issues/new).
 
-Thanks! 🦆+Thanks! 🦆
